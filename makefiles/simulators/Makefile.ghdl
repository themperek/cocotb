--- conflicted
+++ resolved
@@ -62,13 +62,8 @@
 results.xml: analyse  $(COCOTB_LIBS) $(COCOTB_VPI_LIB)
 	cd $(SIM_BUILD); \
 	PYTHONPATH=$(LIB_DIR):$(SIM_ROOT):$(PWD):$(PYTHONPATH) LD_LIBRARY_PATH=$(LIB_DIR):$(LD_LIBRARY_PATH) MODULE=$(MODULE) \
-<<<<<<< HEAD
         TESTCASE=$(TESTCASE) TOPLEVEL=$(TOPLEVEL) TOPLEVEL_LANG=$(TOPLEVEL_LANG) COCOTB_SIM=1 \
-	$(CMD) -r $(TOPLEVEL) --vpi=$(LIB_DIR)/libvpi.$(LIB_EXT) $(SIM_ARGS)
-=======
-        TESTCASE=$(TESTCASE) TOPLEVEL=$(TOPLEVEL) TOPLEVEL_LANG=$(TOPLEVEL_LANG) \
 	$(CMD) -r $(GHDL_ARGS) $(TOPLEVEL) --vpi=$(LIB_DIR)/libvpi.$(LIB_EXT) $(SIM_ARGS)
->>>>>>> 03b2e90a
 
 clean::
 	-@rm -rf $(SIM_BUILD)
