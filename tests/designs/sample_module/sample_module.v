--- conflicted
+++ resolved
@@ -54,12 +54,11 @@
 `endif
     output reg [7:0]                            stream_out_data_comb,
     output reg [7:0]                            stream_out_data_registered,
-<<<<<<< HEAD
-    inout  test_if                              inout_if
-=======
+
+    inout  test_if                              inout_if,
 
     output                                      and_output
->>>>>>> fed7d34e
+
 );
 
 always @(posedge clk)
