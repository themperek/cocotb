--- conflicted
+++ resolved
@@ -469,9 +469,7 @@
     assert counter.str_counter == 1
 
     dut.log.info("No substitution")
-<<<<<<< HEAD
-=======
-    
+
     yield Timer(100) #Make it do something with time
 
 @cocotb.test()
@@ -514,6 +512,5 @@
     dut.log.info("vec[7:0] = 'b%s" % vec[7:0].binstr)
     dut.log.info("vec[15:8] = 'b%s" % vec[15:8].binstr)
     dut.log.info("vec = 'b%s" % vec.binstr)
->>>>>>> 5fbe67f4
 
     yield Timer(100) #Make it do something with time